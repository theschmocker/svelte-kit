import fs from 'fs';
import path from 'path';
import { expect } from '@playwright/test';
import { fileURLToPath } from 'url';
import { start_server, test } from '../../../utils.js';

/** @typedef {import('@playwright/test').Response} Response */

test.describe.parallel('a11y', () => {
	test('resets focus', async ({ page, clicknav, browserName }) => {
		const tab = browserName === 'webkit' ? 'Alt+Tab' : 'Tab';

		await page.goto('/accessibility/a');

		await clicknav('[href="/accessibility/b"]');
		expect(await page.innerHTML('h1')).toBe('b');
		expect(await page.evaluate(() => (document.activeElement || {}).nodeName)).toBe('BODY');
		await page.keyboard.press(tab);

		expect(await page.evaluate(() => (document.activeElement || {}).nodeName)).toBe('A');
		expect(await page.evaluate(() => (document.activeElement || {}).textContent)).toBe('a');

		await clicknav('[href="/accessibility/a"]');
		expect(await page.innerHTML('h1')).toBe('a');
		expect(await page.evaluate(() => (document.activeElement || {}).nodeName)).toBe('BODY');

		await page.keyboard.press(tab);
		expect(await page.evaluate(() => (document.activeElement || {}).nodeName)).toBe('A');
		expect(await page.evaluate(() => (document.activeElement || {}).textContent)).toBe('a');

		expect(await page.evaluate(() => document.documentElement.getAttribute('tabindex'))).toBe(null);
	});

	test('announces client-side navigation', async ({ page, clicknav, javaScriptEnabled }) => {
		await page.goto('/accessibility/a');

		const has_live_region = (await page.innerHTML('body')).includes('aria-live');

		if (javaScriptEnabled) {
			expect(has_live_region).toBeTruthy();

			// live region should exist, but be empty
			expect(await page.innerHTML('[aria-live]')).toBe('');

			await clicknav('[href="/accessibility/b"]');
			expect(await page.innerHTML('[aria-live]')).toBe('b'); // TODO i18n
		} else {
			expect(has_live_region).toBeFalsy();
		}
	});

	test('keepfocus works', async ({ page, javaScriptEnabled }) => {
		await page.goto('/keepfocus');

		if (javaScriptEnabled) {
			await Promise.all([
				page.type('#input', 'bar'),
				page.waitForFunction(() => window.location.search === '?foo=bar')
			]);
			await expect(page.locator('#input')).toBeFocused();
		}
	});

	test('reset selection', async ({ page, clicknav }) => {
		await page.goto('/selection/a');

		expect(
			await page.evaluate(() => {
				const range = document.createRange();
				range.selectNodeContents(document.body);
				const selection = getSelection();
				if (selection) {
					selection.removeAllRanges();
					selection.addRange(range);
					return selection.rangeCount;
				}
				return 0;
			})
		).toBe(1);

		await clicknav('[href="/selection/b"]');
		expect(
			await page.evaluate(() => {
				const selection = getSelection();
				if (selection) {
					return selection.rangeCount;
				}
				return 1;
			})
		).toBe(0);
	});
});

test.describe.parallel('afterNavigate', () => {
	test.skip(({ javaScriptEnabled }) => !javaScriptEnabled);

	test('calls callback', async ({ page, clicknav }) => {
		await page.goto('/after-navigate/a');
		expect(await page.textContent('h1')).toBe('undefined -> /after-navigate/a');

		await clicknav('[href="/after-navigate/b"]');
		expect(await page.textContent('h1')).toBe('/after-navigate/a -> /after-navigate/b');
	});
});

test.describe.parallel('beforeNavigate', () => {
	test.skip(({ javaScriptEnabled }) => !javaScriptEnabled);

	test('prevents navigation triggered by link click', async ({ clicknav, page, baseURL }) => {
		await page.goto('/before-navigate/prevent-navigation');

		try {
			await clicknav('[href="/before-navigate/a"]', { timeout: 1000 });
			expect(false).toBe(true);
		} catch (/** @type {any} */ e) {
			expect(e.message).toMatch('page.waitForNavigation: Timeout 1000ms exceeded');
		}

		expect(page.url()).toBe(baseURL + '/before-navigate/prevent-navigation');
		expect(await page.innerHTML('pre')).toBe('true');
	});

	test('prevents navigation triggered by goto', async ({ page, app, baseURL }) => {
		await page.goto('/before-navigate/prevent-navigation');
		await app.goto('/before-navigate/a');
		expect(page.url()).toBe(baseURL + '/before-navigate/prevent-navigation');
		expect(await page.innerHTML('pre')).toBe('true');
	});

	test('prevents navigation triggered by back button', async ({ page, app, baseURL }) => {
		await page.goto('/before-navigate/a');
		await app.goto('/before-navigate/prevent-navigation');
		await page.click('h1'); // The browsers block attempts to prevent navigation on a frame that's never had a user gesture.

		await page.goBack();
		expect(await page.innerHTML('pre')).toBe('true');
		expect(page.url()).toBe(baseURL + '/before-navigate/prevent-navigation');
	});

	test('prevents unload', async ({ page }) => {
		await page.goto('/before-navigate/prevent-navigation');

		const type = new Promise((fulfil) => {
			page.on('dialog', async (dialog) => {
				fulfil(dialog.type());
				await dialog.dismiss();
			});
		});

		await page.close({ runBeforeUnload: true });
		expect(await type).toBe('beforeunload');
	});
});

test.describe('Scrolling', () => {
	// skip these tests if JS is disabled, since we're testing client-side behaviour
	test.skip(({ javaScriptEnabled }) => !javaScriptEnabled);

	test('url-supplied anchor works on direct page load', async ({ page, in_view }) => {
		await page.goto('/anchor/anchor#go-to-element');
		expect(await in_view('#go-to-element')).toBe(true);
	});

	test('url-supplied anchor works on navigation to page', async ({ page, in_view, clicknav }) => {
		await page.goto('/anchor');
		await clicknav('#first-anchor');
		expect(await in_view('#go-to-element')).toBe(true);
	});

	test('url-supplied anchor works when navigated from scrolled page', async ({
		page,
		clicknav,
		in_view
	}) => {
		await page.goto('/anchor');
		await clicknav('#second-anchor');
		expect(await in_view('#go-to-element')).toBe(true);
	});

	test('no-anchor url will scroll to top when navigated from scrolled page', async ({
		page,
		clicknav
	}) => {
		await page.goto('/anchor');
		await clicknav('#third-anchor');
		expect(await page.evaluate(() => scrollY === 0)).toBeTruthy();
	});

	test('url-supplied anchor works when navigated from bottom of page', async ({
		page,
		clicknav,
		in_view
	}) => {
		await page.goto('/anchor');
		await clicknav('#last-anchor');
		expect(await in_view('#go-to-element')).toBe(true);
	});

	test('no-anchor url will scroll to top when navigated from bottom of page', async ({
		clicknav,
		page
	}) => {
		await page.goto('/anchor');
		await clicknav('#last-anchor-2');
		expect(await page.evaluate(() => scrollY === 0)).toBeTruthy();
	});

	test('scroll is restored after hitting the back button', async ({
		back,
		baseURL,
		clicknav,
		page
	}) => {
		await page.goto('/anchor');
		await page.click('#scroll-anchor');
		const originalScrollY = /** @type {number} */ (await page.evaluate(() => scrollY));
		await clicknav('#routing-page');
		await back();
		expect(page.url()).toBe(baseURL + '/anchor#last-anchor-2');
		expect(await page.evaluate(() => scrollY)).toEqual(originalScrollY);

		await page.goBack();
		expect(page.url()).toBe(baseURL + '/anchor');
		expect(await page.evaluate(() => scrollY)).toEqual(0);
	});

	test('scroll is restored after hitting the back button for an in-app cross-document navigation', async ({
		page,
		clicknav,
		back
	}) => {
		await page.goto('/scroll/cross-document/a');
		await page.locator('[href="/scroll/cross-document/b"]').scrollIntoViewIfNeeded();

		const y1 = await page.evaluate(() => scrollY);

		await page.click('[href="/scroll/cross-document/b"]');
		expect(await page.textContent('h1')).toBe('b');
		await page.waitForSelector('body.started');

		await clicknav('[href="/scroll/cross-document/c"]');
		expect(await page.textContent('h1')).toBe('c');

		await back(); // client-side back
		await page.goBack(); // native back
		expect(await page.textContent('h1')).toBe('a');
		await page.waitForSelector('body.started');

		await page.waitForTimeout(250); // needed for the test to fail reliably without the fix

		const y2 = await page.evaluate(() => scrollY);

		expect(Math.abs(y2 - y1)).toBeLessThan(10); // we need a few pixels wiggle room, because browsers
	});

	test('url-supplied anchor is ignored with onMount() scrolling on direct page load', async ({
		page,
		in_view
	}) => {
		await page.goto('/anchor-with-manual-scroll/anchor-onmount#go-to-element');
		expect(await in_view('#abcde')).toBe(true);
	});

	test('url-supplied anchor is ignored with afterNavigate() scrolling on direct page load', async ({
		page,
		in_view,
		clicknav
	}) => {
		await page.goto('/anchor-with-manual-scroll/anchor-afternavigate#go-to-element');
		expect(await in_view('#abcde')).toBe(true);

		await clicknav('[href="/anchor-with-manual-scroll/anchor-afternavigate?x=y#go-to-element"]');
		expect(await in_view('#abcde')).toBe(true);
	});

	test('url-supplied anchor is ignored with onMount() scrolling on navigation to page', async ({
		page,
		clicknav,
		javaScriptEnabled,
		in_view
	}) => {
		await page.goto('/anchor-with-manual-scroll');
		await clicknav('[href="/anchor-with-manual-scroll/anchor-onmount#go-to-element"]');
		if (javaScriptEnabled) expect(await in_view('#abcde')).toBe(true);
		else expect(await in_view('#go-to-element')).toBe(true);
	});

	test('app-supplied scroll and focus work on direct page load', async ({ page, in_view }) => {
		await page.goto('/use-action/focus-and-scroll');
		expect(await in_view('#input')).toBe(true);
		await expect(page.locator('#input')).toBeFocused();
	});

	test('app-supplied scroll and focus work on navigation to page', async ({
		page,
		clicknav,
		in_view
	}) => {
		await page.goto('/use-action');
		await clicknav('[href="/use-action/focus-and-scroll"]');
		expect(await in_view('#input')).toBe(true);
		await expect(page.locator('input')).toBeFocused();
	});

	test('scroll positions are recovered on reloading the page', async ({ page, back, app }) => {
		await page.goto('/anchor');
		await page.evaluate(() => window.scrollTo(0, 1000));
		await app.goto('/anchor/anchor');
		await page.evaluate(() => window.scrollTo(0, 1000));

		await page.reload();
		expect(await page.evaluate(() => window.scrollY)).toBe(1000);

		await back();
		expect(await page.evaluate(() => window.scrollY)).toBe(1000);
	});

	test('scroll position is top of page on ssr:false reload', async ({ page }) => {
		await page.goto('/no-ssr/margin');
		expect(await page.evaluate(() => window.scrollY)).toBe(0);
		await page.reload();
		expect(await page.evaluate(() => window.scrollY)).toBe(0);
	});
});

test.describe.parallel('Imports', () => {
	test('imports from node_modules', async ({ page, clicknav }) => {
		await page.goto('/imports');
		await clicknav('[href="/imports/markdown"]');
		expect(await page.innerHTML('p')).toBe('this is some <strong>markdown</strong>');
	});

	// https://github.com/sveltejs/kit/issues/461
	test('handles static asset imports', async ({ baseURL, page }) => {
		await page.goto('/asset-import');

		const sources = await page.evaluate(() =>
			Array.from(document.querySelectorAll('img'), (img) => img.src)
		);

		if (process.env.DEV) {
			expect(sources).toEqual([
				`${baseURL}/src/routes/asset-import/small.png`,
				`${baseURL}/src/routes/asset-import/large.jpg`
			]);
		} else {
			expect(sources[0].startsWith('data:image/png;base64,')).toBeTruthy();
			expect(sources[1]).toBe(`${baseURL}/_app/immutable/assets/large-3183867c.jpg`);
		}
	});
});

test.describe.parallel('Caching', () => {
	test('caches pages', async ({ request }) => {
		const response = await request.get('/caching');
		expect(response.headers()['cache-control']).toBe('public, max-age=30');
	});

	test('sets cache-control: private if page uses session in load and cache.private is unset', async ({
		request
	}) => {
		const response = await request.get('/caching/private/uses-session-in-load');
		expect(response.headers()['cache-control']).toBe('private, max-age=30');
	});

	test('sets cache-control: private if page uses session in init and cache.private is unset', async ({
		request
	}) => {
		const response = await request.get('/caching/private/uses-session-in-init');
		expect(response.headers()['cache-control']).toBe('private, max-age=30');
	});

	test('sets cache-control: private if page uses fetch and cache.private is unset', async ({
		request
	}) => {
		const response = await request.get('/caching/private/uses-fetch?credentials=include');
		expect(response.headers()['cache-control']).toBe('private, max-age=30');
	});

	test('sets cache-control: public if page uses fetch without credentials and cache.private is unset', async ({
		request
	}) => {
		const response = await request.get('/caching/private/uses-fetch?credentials=omit');
		expect(response.headers()['cache-control']).toBe('public, max-age=30');
	});

	test('sets cache-control: private if cache.private is true', async ({ request }) => {
		const response = await request.get('/caching/private/uses-cache-private?private=true');
		expect(response.headers()['cache-control']).toBe('private, max-age=30');
	});

	test('sets cache-control: public if cache.private is false', async ({ request }) => {
		const response = await request.get('/caching/private/uses-cache-private?private=false');
		expect(response.headers()['cache-control']).toBe('public, max-age=30');
	});

	test('sets cache-control: public if page uses session in load and cache.private is false', async ({
		request
	}) => {
		const response = await request.get('/caching/private/uses-session-in-load?private=false');
		expect(response.headers()['cache-control']).toBe('public, max-age=30');
	});

	test('sets cache-control: public if page uses session in init and cache.private is false', async ({
		request
	}) => {
		const response = await request.get('/caching/private/uses-session-in-init?private=false');
		expect(response.headers()['cache-control']).toBe('public, max-age=30');
	});

	test('sets cache-control: public if page uses fetch and cache.private is false', async ({
		request
	}) => {
		const response = await request.get(
			'/caching/private/uses-fetch?credentials=include&private=false'
		);
		expect(response.headers()['cache-control']).toBe('public, max-age=30');
	});

	test('sets cache-control: private if page uses fetch without credentials and cache.private is true', async ({
		request
	}) => {
		const response = await request.get('/caching/private/uses-fetch?credentials=omit&private=true');
		expect(response.headers()['cache-control']).toBe('private, max-age=30');
	});
});

test.describe.parallel('Content-Type', () => {
	test('sets Content-Type on page', async ({ request }) => {
		const response = await request.get('/content-type-header');
		expect(response.headers()['content-type']).toBe('text/html');
	});
});

test.describe.parallel('CSS', () => {
	test('applies imported styles', async ({ page }) => {
		await page.goto('/css');

		expect(
			await page.evaluate(() => {
				const el = document.querySelector('.styled');
				return el && getComputedStyle(el).color;
			})
		).toBe('rgb(255, 0, 0)');
	});

	test('applies layout styles', async ({ page }) => {
		await page.goto('/css');

		expect(
			await page.evaluate(() => {
				const el = document.querySelector('footer');
				return el && getComputedStyle(el).color;
			})
		).toBe('rgb(128, 0, 128)');
	});

	test('applies local styles', async ({ page }) => {
		await page.goto('/css');

		expect(
			await page.evaluate(() => {
				const el = document.querySelector('.also-styled');
				return el && getComputedStyle(el).color;
			})
		).toBe('rgb(0, 0, 255)');
	});

	test('applies generated component styles (hides announcer)', async ({
		page,
		clicknav,
		javaScriptEnabled
	}) => {
		await page.goto('/css');

		if (javaScriptEnabled) {
			await clicknav('[href="/css/other"]');

			expect(
				await page.evaluate(() => {
					const el = document.querySelector('#svelte-announcer');
					return el && getComputedStyle(el).position;
				})
			).toBe('absolute');
		}
	});

	test('applies imported styles in the correct order', async ({ page }) => {
		await page.goto('/css');

		const color = await page.$eval('.overridden', (el) => getComputedStyle(el).color);
		expect(color).toBe('rgb(0, 128, 0)');
	});
});

test.describe.parallel('Shadowed pages', () => {
	test('Loads props from an endpoint', async ({ page, clicknav }) => {
		await page.goto('/shadowed');
		await clicknav('[href="/shadowed/simple"]');
		expect(await page.textContent('h1')).toBe('The answer is 42');
	});

	test('Handles GET redirects', async ({ page, clicknav }) => {
		await page.goto('/shadowed');
		await clicknav('[href="/shadowed/redirect-get"]');
		expect(await page.textContent('h1')).toBe('Redirection was successful');
	});

	test('Handles GET redirects with cookies', async ({ page, context, clicknav }) => {
		await page.goto('/shadowed');
		await clicknav('[href="/shadowed/redirect-get-with-cookie"]');
		expect(await page.textContent('h1')).toBe('Redirection was successful');

		const cookies = await context.cookies();
		expect(cookies).toEqual(
			expect.arrayContaining([expect.objectContaining({ name: 'shadow-redirect', value: 'happy' })])
		);
	});

	test('Handles POST redirects', async ({ page }) => {
		await page.goto('/shadowed');
		await Promise.all([page.waitForNavigation(), page.click('#redirect-post')]);
		expect(await page.textContent('h1')).toBe('Redirection was successful');
	});

	test('Handles POST redirects with cookies', async ({ page, context }) => {
		await page.goto('/shadowed');
		await Promise.all([page.waitForNavigation(), page.click('#redirect-post-with-cookie')]);
		expect(await page.textContent('h1')).toBe('Redirection was successful');

		const cookies = await context.cookies();
		expect(cookies).toEqual(
			expect.arrayContaining([expect.objectContaining({ name: 'shadow-redirect', value: 'happy' })])
		);
	});

	test('Renders error page for 4xx and 5xx responses from GET', async ({ page, clicknav }) => {
		await page.goto('/shadowed');
		await clicknav('[href="/shadowed/error-get"]');
		expect(await page.textContent('h1')).toBe('404');
	});

	test('Merges bodies for 4xx and 5xx responses from non-GET', async ({ page }) => {
		await page.goto('/shadowed');
		await Promise.all([page.waitForNavigation(), page.click('#error-post')]);
		expect(await page.textContent('h1')).toBe('hello from get / hello from post');
	});

	test('Responds from endpoint if Accept includes application/json but not text/html', async ({
		request
	}) => {
		const response = await request.get('/shadowed/simple', {
			headers: {
				accept: 'application/json'
			}
		});

		expect(await response.json()).toEqual({ answer: 42 });
	});

	test('Endpoint receives consistent URL', async ({ baseURL, page, clicknav }) => {
		await page.goto('/shadowed/same-render-entry');
		await clicknav('[href="/shadowed/same-render?param1=value1"]');
		expect(await page.textContent('h1')).toBe(`URL: ${baseURL}/shadowed/same-render?param1=value1`);
	});

	test('responds to HEAD requests from endpoint', async ({ request }) => {
		const url = '/shadowed/simple';

		const opts = {
			headers: {
				accept: 'application/json'
			}
		};

		const responses = {
			head: await request.head(url, opts),
			get: await request.get(url, opts)
		};

		const headers = {
			head: responses.head.headers(),
			get: responses.get.headers()
		};

		expect(responses.head.status()).toBe(200);
		expect(responses.get.status()).toBe(200);
		expect(await responses.head.text()).toBe('');
		expect(await responses.get.json()).toEqual({ answer: 42 });

		['date', 'transfer-encoding'].forEach((name) => {
			delete headers.head[name];
			delete headers.get[name];
		});

		expect(headers.head).toEqual(headers.get);
	});

	test('Works with missing get handler', async ({ page, clicknav }) => {
		await page.goto('/shadowed');
		await clicknav('[href="/shadowed/no-get"]');
		expect(await page.textContent('h1')).toBe('hello');
	});

	test('Invalidates shadow data when URL changes', async ({ page, clicknav }) => {
		await page.goto('/shadowed');
		await clicknav('[href="/shadowed/dynamic/foo"]');
		expect(await page.textContent('h1')).toBe('slug: foo');

		await clicknav('[href="/shadowed/dynamic/bar"]');
		expect(await page.textContent('h1')).toBe('slug: bar');

		await page.goto('/shadowed/dynamic/foo');
		expect(await page.textContent('h1')).toBe('slug: foo');
		await clicknav('[href="/shadowed/dynamic/bar"]');
		expect(await page.textContent('h1')).toBe('slug: bar');
	});

	test('Shadow redirect', async ({ page, clicknav }) => {
		await page.goto('/shadowed/redirect');
		await clicknav('[href="/shadowed/redirect/a"]');
		expect(await page.textContent('h1')).toBe('done');
	});

	test('Endpoint without GET', async ({ page, clicknav, baseURL, javaScriptEnabled }) => {
		await page.goto('/shadowed');

		/** @type {string[]} */
		const requests = [];
		page.on('request', (r) => requests.push(r.url()));

		await clicknav('[href="/shadowed/missing-get"]');

		expect(await page.textContent('h1')).toBe('post without get');

		// check that the router didn't fall back to the server
		if (javaScriptEnabled) {
			expect(requests).not.toContain(`${baseURL}/shadowed/missing-get`);
		}
	});
});

test.describe.parallel('Endpoints', () => {
	test('calls a delete handler', async ({ page, javaScriptEnabled }) => {
		if (javaScriptEnabled) {
			await page.goto('/delete-route');
			await page.click('.del');
			expect(await page.innerHTML('h1')).toBe('deleted 42');
		}
	});

	test('200 status on empty endpoint', async ({ request }) => {
		const response = await request.get('/endpoint-output/empty');
		expect(/** @type {import('@playwright/test').APIResponse} */ (response).status()).toBe(200);
		expect(await response.json()).toEqual({});
	});

	test('set-cookie without body', async ({ request }) => {
		const response = await request.get('/endpoint-output/headers');
		expect(/** @type {import('@playwright/test').APIResponse} */ (response).status()).toBe(200);
		expect(response.headers()['set-cookie']).toBeDefined();
	});

	test('HEAD with matching headers but without body', async ({ request }) => {
		const url = '/endpoint-output/body';

		const responses = {
			head: await request.head(url),
			get: await request.get(url)
		};

		const headers = {
			head: responses.head.headers(),
			get: responses.get.headers()
		};

		expect(responses.head.status()).toBe(200);
		expect(responses.get.status()).toBe(200);
		expect(await responses.head.text()).toBe('');
		expect(await responses.get.text()).toBe('{}');

		['date', 'transfer-encoding'].forEach((name) => {
			delete headers.head[name];
			delete headers.get[name];
		});

		expect(headers.head).toEqual(headers.get);
	});

	test('200 status by default', async ({ request }) => {
		const response = await request.get('/endpoint-output/body');
		expect(/** @type {import('@playwright/test').APIResponse} */ (response).status()).toBe(200);
		expect(await response.text()).toBe('{}');
	});

	// TODO are these tests useful?
	test('always returns a body', async ({ request }) => {
		const response = await request.get('/endpoint-output/empty');
		expect(typeof (await response.body())).toEqual('object');
	});

	test('null body returns null json value', async ({ request }) => {
		const response = await request.get('/endpoint-output/null');
		expect(/** @type {import('@playwright/test').APIResponse} */ (response).status()).toBe(200);
		expect(await response.json()).toBe(null);
	});

	test('gets string response with XML Content-Type', async ({ request }) => {
		const response = await request.get('/endpoint-output/xml-text');

		expect(response.headers()['content-type']).toBe('application/xml');
		expect(await response.text()).toBe('<foo />');
	});

	test('gets binary response with XML Content-Type', async ({ request }) => {
		const response = await request.get('/endpoint-output/xml-bytes');

		expect(response.headers()['content-type']).toBe('application/xml');
		expect(await response.text()).toBe('<foo />');
	});

	test('allows headers to be a Headers object', async ({ request }) => {
		const response = await request.get('/endpoint-output/headers-object');

		expect(response.headers()['x-foo']).toBe('bar');
	});

	test('allows return value to be a Response', async ({ request }) => {
		const { server, port } = await start_server((req, res) => {
			res.writeHead(200, {
				'X-Foo': 'bar'
			});

			res.end('ok');
		});

		try {
			const response = await request.get(`/endpoint-output/proxy?port=${port}`);

			expect(await response.text()).toBe('ok');
			expect(response.headers()['x-foo']).toBe('bar');
		} finally {
			server.close();
		}
	});

	test('multiple set-cookie on endpoints using GET', async ({ request }) => {
		const response = await request.get('/set-cookie');

		const cookies = response
			.headersArray()
			.filter((obj) => obj.name === 'set-cookie')
			.map((obj) => obj.value);

		expect(cookies).toEqual([
			'answer=42; HttpOnly',
			'problem=comma, separated, values; HttpOnly',
			'name=SvelteKit; path=/; HttpOnly'
		]);
	});

	test('Standalone endpoint is not accessible via /__data.json suffix', async ({ request }) => {
		const r1 = await request.get('/endpoint-output/simple', {
			headers: { accept: 'application/json' }
		});

		expect(await r1.json()).toEqual({ answer: 42 });

		const r2 = await request.get('/endpoint-output/simple/__data.json');
		expect(r2.status()).toBe(404);
	});
});

test.describe.parallel('Encoded paths', () => {
	test('visits a route with non-ASCII character', async ({ page, clicknav }) => {
		await page.goto('/encoded');
		await clicknav('[href="/encoded/苗条"]');
		expect(await page.innerHTML('h1')).toBe('static');
		expect(decodeURI(await page.innerHTML('h2'))).toBe('/encoded/苗条');
		expect(decodeURI(await page.innerHTML('h3'))).toBe('/encoded/苗条');
	});

	test('visits a route with a doubly encoded space', async ({ page }) => {
		await page.goto('/encoded/test%2520me');
		expect(await page.innerHTML('h2')).toBe('/encoded/test%2520me: test%20me');
		expect(await page.innerHTML('h3')).toBe('/encoded/test%2520me: test%20me');
	});

	test('visits a route with an encoded slash', async ({ page }) => {
		await page.goto('/encoded/AC%2fDC');
		expect(await page.innerHTML('h2')).toBe('/encoded/AC%2fDC: AC/DC');
		expect(await page.innerHTML('h3')).toBe('/encoded/AC%2fDC: AC/DC');
	});

	test('visits a route with an encoded bracket', async ({ page }) => {
		await page.goto('/encoded/%5b');
		expect(await page.innerHTML('h2')).toBe('/encoded/%5b: [');
		expect(await page.innerHTML('h3')).toBe('/encoded/%5b: [');
	});

	test('visits a route with an encoded question mark', async ({ page }) => {
		await page.goto('/encoded/%3f');
		expect(await page.innerHTML('h2')).toBe('/encoded/%3f: ?');
		expect(await page.innerHTML('h3')).toBe('/encoded/%3f: ?');
	});

	test('visits a dynamic route with non-ASCII character', async ({ page, clicknav }) => {
		await page.goto('/encoded');
		await clicknav('[href="/encoded/土豆"]');
		expect(await page.innerHTML('h1')).toBe('dynamic');
		expect(decodeURI(await page.innerHTML('h2'))).toBe('/encoded/土豆: 土豆');
		expect(decodeURI(await page.innerHTML('h3'))).toBe('/encoded/土豆: 土豆');
	});

	test('redirects correctly with non-ASCII location', async ({ page, clicknav }) => {
		await page.goto('/encoded');

		await clicknav('[href="/encoded/反应"]');

		expect(await page.innerHTML('h1')).toBe('static');
		expect(decodeURI(await page.innerHTML('h2'))).toBe('/encoded/苗条');
		expect(decodeURI(await page.innerHTML('h3'))).toBe('/encoded/苗条');
	});

	test('redirects do not re-encode the redirect string', async ({ page, clicknav }) => {
		await page.goto('/encoded');

		await clicknav('[href="/encoded/redirect"]');

		// check innerText instead of innerHTML because innerHTML would return the '&amp;' character reference instead of '&' character.
		expect(await page.innerText('pre')).toBe('/苗条?foo=bar&fizz=buzz');
	});

	test('redirects do not re-encode the redirect string during ssr', async ({ page }) => {
		await page.goto('/encoded/redirect');

		// check innerText instead of innerHTML because innerHTML would return the '&amp;' character reference instead of '&' character.
		expect(await page.innerText('pre')).toBe('/苗条?foo=bar&fizz=buzz');
	});

	test('sets charset on JSON Content-Type', async ({ request }) => {
		const response = await request.get('/encoded/endpoint');
		expect(response.headers()['content-type']).toBe('application/json; charset=utf-8');
	});
});

test.describe.parallel('Errors', () => {
	if (process.env.DEV) {
		// TODO these probably shouldn't have the full render treatment,
		// given that they will never be user-visible in prod
		test('server-side errors', async ({ page }) => {
			await page.goto('/errors/serverside');

			expect(await page.textContent('footer')).toBe('Custom layout');
			expect(await page.textContent('#message')).toBe(
				'This is your custom error page saying: "Crashing now"'
			);
		});

		test('server-side module context errors', async ({ page }) => {
			test.fixme();

			await page.goto('/errors/module-scope-server');

			expect(await page.textContent('footer')).toBe('Custom layout');
			expect(await page.textContent('#message')).toBe(
				'This is your custom error page saying: "Crashing now"'
			);
		});
	}

	test('client-side load errors', async ({ page, javaScriptEnabled }) => {
		await page.goto('/errors/load-client');

		if (javaScriptEnabled) {
			expect(await page.textContent('footer')).toBe('Custom layout');
			expect(await page.textContent('#message')).toBe(
				'This is your custom error page saying: "Crashing now"'
			);
		}
	});

	test('server-side load errors', async ({ page }) => {
		await page.goto('/errors/load-server');

		expect(await page.textContent('footer')).toBe('Custom layout');
		expect(await page.textContent('#message')).toBe(
			'This is your custom error page saying: "Crashing now"'
		);

		expect(
			await page.evaluate(() => {
				const el = document.querySelector('h1');
				return el && getComputedStyle(el).color;
			})
		).toBe('rgb(255, 0, 0)');
	});

	test('client-side module context errors', async ({ page, javaScriptEnabled }) => {
		await page.goto('/errors/module-scope-client');

		if (javaScriptEnabled) {
			expect(await page.textContent('footer')).toBe('Custom layout');
			expect(await page.textContent('#message')).toBe(
				'This is your custom error page saying: "Crashing now"'
			);
		}
	});

	test('404', async ({ page }) => {
		const response = await page.goto('/why/would/anyone/fetch/this/url');

		expect(await page.textContent('footer')).toBe('Custom layout');
		expect(await page.textContent('#message')).toBe(
			'This is your custom error page saying: "Not found: /why/would/anyone/fetch/this/url"'
		);
		expect(/** @type {Response} */ (response).status()).toBe(404);
	});

	test('server-side error from load() is a string', async ({ page }) => {
		const response = await page.goto('/errors/load-error-string-server');

		expect(await page.textContent('footer')).toBe('Custom layout');
		expect(await page.textContent('#message')).toBe(
			'This is your custom error page saying: "Not found"'
		);
		expect(/** @type {Response} */ (response).status()).toBe(555);
	});

	test('client-side error from load() is a string', async ({ page, javaScriptEnabled }) => {
		await page.goto('/errors/load-error-string-client');

		if (javaScriptEnabled) {
			expect(await page.textContent('footer')).toBe('Custom layout');
			expect(await page.textContent('#message')).toBe(
				'This is your custom error page saying: "Not found"'
			);
			expect(await page.innerHTML('h1')).toBe('555');
		}
	});

	test('server-side error from load() is an Error', async ({ page }) => {
		const response = await page.goto('/errors/load-error-server');

		expect(await page.textContent('footer')).toBe('Custom layout');
		expect(await page.textContent('#message')).toBe(
			'This is your custom error page saying: "Not found"'
		);
		expect(/** @type {Response} */ (response).status()).toBe(555);
	});

	test('client-side error from load() is an Error', async ({ page, javaScriptEnabled }) => {
		await page.goto('/errors/load-error-client');

		if (javaScriptEnabled) {
			expect(await page.textContent('footer')).toBe('Custom layout');
			expect(await page.textContent('#message')).toBe(
				'This is your custom error page saying: "Not found"'
			);
			expect(await page.innerHTML('h1')).toBe('555');
		}
	});

	test('server-side error from load() is malformed', async ({ page }) => {
		await page.goto('/errors/load-error-malformed-server');

		const body = await page.textContent('body');

		expect(body).toMatch(
			'Error: "error" property returned from load() must be a string or instance of Error, received type "object"'
		);
	});

	test('client-side error from load() is malformed', async ({ page, javaScriptEnabled }) => {
		await page.goto('/errors/load-error-malformed-client');

		if (javaScriptEnabled) {
			const body = await page.textContent('body');

			expect(body).toMatch(
				'"error" property returned from load() must be a string or instance of Error, received type "object"'
			);
		}
	});

	test('invalid route response is handled', async ({ request }) => {
		const response = await request.get('/errors/invalid-route-response');

		expect(/** @type {import('@playwright/test').APIResponse} */ (response).status()).toBe(500);
		expect(await response.text()).toMatch('expected an object');
	});

	// TODO before we implemented route fallthroughs, and there was a 1:1
	// regex:route relationship, it was simple to say 'method not implemented
	// for this endpoint'. now it's a little tricker. does a 404 suffice?
	test('unhandled http method', async ({ request }) => {
		const response = await request.put('/errors/invalid-route-response');

		expect(response.status()).toBe(405);
		expect(await response.text()).toMatch('PUT method not allowed');
	});

	test('error in endpoint', async ({ page, read_errors }) => {
		const res = await page.goto('/errors/endpoint');

		// should include stack trace
		const lines = read_errors('/errors/endpoint.json').split('\n');
		expect(lines[0]).toMatch('nope');

		if (process.env.DEV) {
			expect(lines[1]).toMatch('endpoint.json');
		}

		expect(res && res.status()).toBe(500);
		expect(await page.textContent('#message')).toBe('This is your custom error page saying: ""');

		const contents = await page.textContent('#stack');
		const location = /endpoint\.svelte:12:9|endpoint\.svelte:12:15/; // TODO: Remove second location with Vite 2.9

		if (process.env.DEV) {
			expect(contents).toMatch(location);
		} else {
			expect(contents).not.toMatch(location);
		}
	});

	test('not ok response from endpoint', async ({ page, read_errors }) => {
		const res = await page.goto('/errors/endpoint-not-ok');

		expect(read_errors('/errors/endpoint-not-ok.json')).toBeUndefined();

		expect(res && res.status()).toBe(555);
		expect(await page.textContent('#message')).toBe('This is your custom error page saying: ""');

		const contents = await page.textContent('#stack');
		const location = /endpoint-not-ok\.svelte:12:9|endpoint-not-ok\.svelte:12:15/; // TODO: Remove second location with Vite 2.9

		if (process.env.DEV) {
			expect(contents).toMatch(location);
		} else {
			expect(contents).not.toMatch(location);
		}
	});

	test('error in shadow endpoint', async ({ page, read_errors }) => {
		const res = await page.goto('/errors/endpoint-shadow');

		// should include stack trace
		const lines = read_errors('/errors/endpoint-shadow').split('\n');
		expect(lines[0]).toMatch('nope');

		if (process.env.DEV) {
			expect(lines[1]).toMatch('endpoint-shadow.js:3:8');
		}

		expect(res && res.status()).toBe(500);
		expect(await page.textContent('#message')).toBe(
			'This is your custom error page saying: "nope"'
		);

		const contents = await page.textContent('#stack');
		const location = 'endpoint-shadow.js:3:8';

		if (process.env.DEV) {
			expect(contents).toMatch(location);
		} else {
			expect(contents).not.toMatch(location);
		}
	});

	test('not ok response from shadow endpoint', async ({ page, read_errors }) => {
		const res = await page.goto('/errors/endpoint-shadow-not-ok');

		expect(read_errors('/errors/endpoint-shadow-not-ok')).toBeUndefined();

		expect(res && res.status()).toBe(555);
		expect(await page.textContent('#message')).toBe(
			'This is your custom error page saying: "Failed to load data"'
		);
	});

	test('server-side 4xx status without error from load()', async ({ page }) => {
		const response = await page.goto('/errors/load-status-without-error-server');

		expect(await page.textContent('footer')).toBe('Custom layout');
		expect(await page.textContent('#message')).toBe('This is your custom error page saying: ""');
		expect(/** @type {Response} */ (response).status()).toBe(401);
	});

	test('client-side 4xx status without error from load()', async ({ page, javaScriptEnabled }) => {
		await page.goto('/errors/load-status-without-error-client');

		if (javaScriptEnabled) {
			expect(await page.textContent('footer')).toBe('Custom layout');
			expect(await page.textContent('#message')).toBe('This is your custom error page saying: ""');
			expect(await page.innerHTML('h1')).toBe('401');
		}
	});

	test('error thrown in handle results in a rendered error page', async ({ page }) => {
		await page.goto('/errors/error-in-handle');

		expect(await page.textContent('footer')).toBe('Custom layout');
		expect(await page.textContent('#message')).toBe(
			'This is your custom error page saying: "Error in handle"'
		);
		expect(await page.innerHTML('h1')).toBe('500');
	});

	// TODO re-enable this if https://github.com/vitejs/vite/issues/7046 is implemented
	test.skip('error evaluating module', async ({ request }) => {
		const response = await request.get('/errors/init-error-endpoint');

		expect(response.status()).toBe(500);
		expect(await response.text()).toMatch('thisvariableisnotdefined is not defined');
	});

	test('prerendering a page whose load accesses session results in a catchable error', async ({
		page
	}) => {
		await page.goto('/prerendering');
		expect(await page.textContent('h1')).toBe(
			'500: Attempted to access session from a prerendered page. Session would never be populated.'
		);
	});

	test('prerendering a page with a mutative page endpoint results in a catchable error', async ({
		page
	}) => {
		await page.goto('/prerendering/mutative-endpoint');
		expect(await page.textContent('h1')).toBe(
			'500: Cannot prerender pages that have endpoints with mutative methods'
		);
	});
});

test.describe.parallel('ETags', () => {
	test.skip(({ javaScriptEnabled }) => !javaScriptEnabled);

	test('generates etag/304 for text body', async ({ request }) => {
		const r1 = await request.get('/etag/text');
		const etag = r1.headers()['etag'];
		expect(etag).toBeTruthy();

		const r2 = await request.get('/etag/text', {
			headers: {
				'if-none-match': etag
			}
		});

		expect(r2.status()).toBe(304);
		expect(r2.headers()['expires']).toBe('yesterday');
	});

	test('generates etag/304 for binary body', async ({ request }) => {
		const r1 = await request.get('/etag/binary');
		const etag = r1.headers()['etag'];
		expect(etag).toBeTruthy();

		const r2 = await request.get('/etag/binary', {
			headers: {
				'if-none-match': etag
			}
		});

		expect(r2.status()).toBe(304);
	});

	test('support W/ etag prefix', async ({ request }) => {
		const r1 = await request.get('/etag/text');
		const etag = r1.headers()['etag'];
		expect(etag).toBeTruthy();

		const r2 = await request.get('/etag/text', {
			headers: {
				'if-none-match': `W/${etag}`
			}
		});

		expect(r2.status()).toBe(304);
	});

	test('custom etag', async ({ request }) => {
		const r1 = await request.get('/etag/custom');
		const etag = r1.headers()['etag'];
		expect(etag).toBe('@1234@');

		const r2 = await request.get('/etag/custom', {
			headers: {
				'if-none-match': '@1234@'
			}
		});

		expect(r2.status()).toBe(304);
	});
});

test.describe.parallel('Headers', () => {
	test('disables floc by default', async ({ page }) => {
		const response = await page.goto('/headers');
		const headers = /** @type {Response} */ (response).headers();
		expect(headers['permissions-policy']).toBe('interest-cohort=()');
	});

	test('allows headers to be sent as a Headers class instead of a POJO', async ({ page }) => {
		await page.goto('/headers/class');
		expect(await page.innerHTML('p')).toBe('bar');
	});
});

test.describe.parallel('Load', () => {
	test('fetch in root index.svelte works', async ({ page }) => {
		await page.goto('/');
		expect(await page.textContent('h1')).toBe('the answer is 42');
	});

	test('loads', async ({ page }) => {
		await page.goto('/load');
		expect(await page.textContent('h1')).toBe('bar == bar?');
	});

	test('GET fetches are serialized', async ({ page, javaScriptEnabled }) => {
		/** @type {string[]} */
		const requests = [];
		page.on('request', (r) => requests.push(r.url()));

		await page.goto('/load/serialization');

		if (!javaScriptEnabled) {
			// by the time JS has run, hydration will have nuked these scripts
			const script_contents = await page.innerHTML('script[sveltekit\\:data-type="data"]');

			const payload =
				'{"status":200,"statusText":"","headers":{"content-type":"application/json; charset=utf-8"},"body":"{\\"answer\\":42}"}';

			expect(script_contents).toBe(payload);
		}

		expect(requests.some((r) => r.endsWith('/load/serialization.json'))).toBe(false);
	});

	test('POST fetches are serialized', async ({ page, javaScriptEnabled }) => {
		/** @type {string[]} */
		const requests = [];
		page.on('request', (r) => requests.push(r.url()));

		await page.goto('/load/serialization-post');

		expect(await page.textContent('h1')).toBe('a: X');
		expect(await page.textContent('h2')).toBe('b: Y');

		const payload_a =
			'{"status":200,"statusText":"","headers":{"content-type":"text/plain;charset=UTF-8"},"body":"X"}';

		const payload_b =
			'{"status":200,"statusText":"","headers":{"content-type":"text/plain;charset=UTF-8"},"body":"Y"}';

		if (!javaScriptEnabled) {
			// by the time JS has run, hydration will have nuked these scripts
			const script_contents_a = await page.innerHTML(
				'script[sveltekit\\:data-type="data"][sveltekit\\:data-url="/load/serialization-post.json"][sveltekit\\:data-body="3t25"]'
			);

			const script_contents_b = await page.innerHTML(
				'script[sveltekit\\:data-type="data"][sveltekit\\:data-url="/load/serialization-post.json"][sveltekit\\:data-body="3t24"]'
			);

			expect(script_contents_a).toBe(payload_a);
			expect(script_contents_b).toBe(payload_b);
		}

		expect(requests.some((r) => r.endsWith('/load/serialization.json'))).toBe(false);
	});

	test('json string is returned', async ({ page }) => {
		await page.goto('/load/relay');
		expect(await page.textContent('h1')).toBe('42');
	});

	test('prefers static data over endpoint', async ({ page }) => {
		await page.goto('/load/foo');
		expect(await page.textContent('h1')).toBe('static file');
	});

	test('stuff is inherited', async ({ page, javaScriptEnabled, app }) => {
		await page.goto('/load/stuff/a/b/c');
		expect(await page.textContent('h1')).toBe('message: original + new');
		expect(await page.textContent('pre')).toBe(
			JSON.stringify({
				x: 'a',
				y: 'b',
				z: 'c'
			})
		);

		if (javaScriptEnabled) {
			await app.goto('/load/stuff/d/e/f');

			expect(await page.textContent('h1')).toBe('message: original + new');
			expect(await page.textContent('pre')).toBe(
				JSON.stringify({
					x: 'd',
					y: 'e',
					z: 'f'
				})
			);
		}
	});

	test('load function is only called when necessary', async ({ app, page, javaScriptEnabled }) => {
		if (javaScriptEnabled) {
			await page.goto('/load/change-detection/one/a');
			expect(await page.textContent('h1')).toBe('layout loads: 1');
			expect(await page.textContent('h2')).toBe('x: a: 1');

			await app.goto('/load/change-detection/one/a?unused=whatever');
			expect(await page.textContent('h2')).toBe('x: a: 1');

			await app.goto('/load/change-detection/two/b');
			expect(await page.textContent('h2')).toBe('y: b: 1');

			await app.goto('/load/change-detection/one/a');
			expect(await page.textContent('h2')).toBe('x: a: 1');

			await app.goto('/load/change-detection/one/b');
			expect(await page.textContent('h2')).toBe('x: b: 2');

			await app.invalidate('/load/change-detection/data.json');
			expect(await page.textContent('h1')).toBe('layout loads: 2');
			expect(await page.textContent('h2')).toBe('x: b: 2');

			await app.invalidate('/load/change-detection/data.json');
			expect(await page.textContent('h1')).toBe('layout loads: 3');
			expect(await page.textContent('h2')).toBe('x: b: 2');

			await app.invalidate('custom:change-detection-layout');
			expect(await page.textContent('h1')).toBe('layout loads: 4');
			expect(await page.textContent('h2')).toBe('x: b: 2');

			await page.click('button');
			await page.waitForFunction('window.invalidated');
			expect(await page.textContent('h1')).toBe('layout loads: 5');
			expect(await page.textContent('h2')).toBe('x: b: 2');
		}
	});

	test('fetch accepts a Request object', async ({ page, clicknav }) => {
		await page.goto('/load');
		await clicknav('[href="/load/fetch-request"]');
		expect(await page.textContent('h1')).toBe('the answer is 42');
	});

	test('fetch resolves urls relatively to the target page', async ({ page, clicknav }) => {
		await page.goto('/load');
		await clicknav('[href="/load/fetch-relative"]');
		expect(await page.textContent('h1')).toBe('the answer is 42');
		expect(await page.textContent('h2')).toBe('the question was ?');
	});

	test('handles large responses', async ({ page }) => {
		await page.goto('/load');

		const chunk_size = 50000;
		const chunk_count = 100;
		const total_size = chunk_size * chunk_count;

		let chunk = '';
		for (let i = 0; i < chunk_size; i += 1) {
			chunk += String(i % 10);
		}

		let times_responded = 0;

		const { port, server } = await start_server(async (req, res) => {
			if (req.url === '/large-response.json') {
				times_responded += 1;

				res.writeHead(200, {
					'Access-Control-Allow-Origin': '*'
				});

				for (let i = 0; i < chunk_count; i += 1) {
					if (!res.write(chunk)) {
						await new Promise((fulfil) => {
							res.once('drain', () => {
								fulfil(undefined);
							});
						});
					}
				}

				res.end();
			}
		});

		await page.goto(`/load/large-response?port=${port}`);
		expect(await page.textContent('h1')).toBe(`text.length is ${total_size}`);

		expect(times_responded).toBe(1);

		server.close();
	});

	test('handles external api', async ({ page }) => {
		await page.goto('/load');

		/** @type {string[]} */
		const requested_urls = [];

		const { port, server } = await start_server(async (req, res) => {
			if (!req.url) throw new Error('Incomplete request');
			requested_urls.push(req.url);

			if (req.url === '/server-fetch-request-modified.json') {
				res.writeHead(200, {
					'Access-Control-Allow-Origin': '*',
					'content-type': 'application/json'
				});

				res.end(JSON.stringify({ answer: 42 }));
			} else {
				res.statusCode = 404;
				res.end('not found');
			}
		});

<<<<<<< HEAD
		await new Promise((fulfil) => {
			server.listen(port, 'localhost', () => fulfil(undefined));
		});

=======
>>>>>>> fb068fe9
		await page.goto(`/load/server-fetch-request?port=${port}`);

		expect(requested_urls).toEqual(['/server-fetch-request-modified.json']);
		expect(await page.textContent('h1')).toBe('the answer is 42');

		server.close();
	});

	test('makes credentialed fetches to endpoints by default', async ({ page, clicknav }) => {
		await page.goto('/load');
		await clicknav('[href="/load/fetch-credentialed"]');
		expect(await page.textContent('h1')).toBe('Hello SvelteKit!');
	});

	test('includes correct page request headers', async ({
		baseURL,
		page,
		clicknav,
		javaScriptEnabled,
		browserName
	}) => {
		await page.goto('/load');
		await clicknav('[href="/load/fetch-headers"]');

		const json = /** @type {string} */ (await page.textContent('pre'));
		const headers = JSON.parse(json);

		expect(headers).toEqual({
			// the referer will be the previous page in the client-side
			// navigation case
			referer: `${baseURL}/load`,
			// these headers aren't particularly useful, but they allow us to verify
			// that page headers are being forwarded
			'sec-fetch-dest':
				browserName === 'webkit' ? undefined : javaScriptEnabled ? 'empty' : 'document',
			'sec-fetch-mode':
				browserName === 'webkit' ? undefined : javaScriptEnabled ? 'cors' : 'navigate',
			connection: 'keep-alive'
		});
	});

	test('exposes rawBody to endpoints', async ({ page, clicknav }) => {
		await page.goto('/load');
		await clicknav('[href="/load/raw-body"]');

		expect(await page.innerHTML('.parsed')).toBe('{"oddly":{"formatted":"json"}}');
		expect(await page.innerHTML('.raw')).toBe('{ "oddly" : { "formatted" : "json" } }');
	});

	test('does not leak props to other pages', async ({ page, clicknav }) => {
		await page.goto('/load/props/about');
		expect(await page.textContent('p')).toBe('Data: undefined');
		await clicknav('[href="/load/props/"]');
		expect(await page.textContent('p')).toBe('Data: Hello from Index!');
		await clicknav('[href="/load/props/about"]');
		expect(await page.textContent('p')).toBe('Data: undefined');
	});

	test('server-side fetch respects set-cookie header', async ({ page, context }) => {
		await context.clearCookies();

		await page.goto('/load/set-cookie-fetch');
		expect(await page.textContent('h1')).toBe('the answer is 42');

		const cookies = {};
		for (const cookie of await context.cookies()) {
			cookies[cookie.name] = cookie.value;
		}

		expect(cookies.answer).toBe('42');
		expect(cookies.doubled).toBe('84');
	});

	test('accessing url.hash from load errors and suggests using page store', async ({
		page,
		javaScriptEnabled
	}) => {
		if (javaScriptEnabled) {
			await page.goto('/load/url-hash#please-dont-send-me-to-load');
			expect(await page.textContent('#message')).toBe(
				'This is your custom error page saying: "url.hash is inaccessible from load. Consider accessing hash from the page store within the script tag of your component."'
			);
		}
	});

	test('url instance methods work in load', async ({ page, javaScriptEnabled }) => {
		if (javaScriptEnabled) {
			await page.goto('/load/url-to-string');
			expect(await page.textContent('h1')).toBe("I didn't break!");
		}
	});

	test('using window.fetch causes a warning', async ({ page, javaScriptEnabled }) => {
		if (javaScriptEnabled && process.env.DEV) {
			const warnings = [];

			page.on('console', (msg) => {
				if (msg.type() === 'warning') {
					warnings.push(msg.text());
				}
			});

			await page.goto('/load/window-fetch/incorrect');
			expect(await page.textContent('h1')).toBe('42');

			expect(warnings).toContain(
				'Loading http://localhost:3000/load/window-fetch/data.json using `window.fetch`. For best results, use the `fetch` that is passed to your `load` function: https://kit.svelte.dev/docs/loading#input-fetch'
			);

			warnings.length = 0;

			await page.goto('/load/window-fetch/correct');
			expect(await page.textContent('h1')).toBe('42');

			expect(warnings).not.toContain(
				'Loading http://localhost:3000/load/window-fetch/data.json using `window.fetch`. For best results, use the `fetch` that is passed to your `load` function: https://kit.svelte.dev/docs/loading#input-fetch'
			);
		}
	});
});

test.describe.parallel('Method overrides', () => {
	test('http method is overridden via URL parameter', async ({ page }) => {
		await page.goto('/method-override');

		let val;

		// Check initial value
		val = await page.textContent('h1');
		expect('').toBe(val);

		await page.click('"PATCH"');
		val = await page.textContent('h1');
		expect('PATCH').toBe(val);

		await page.click('"DELETE"');
		val = await page.textContent('h1');
		expect('DELETE').toBe(val);
	});

	test('GET method is not overridden', async ({ page }) => {
		await page.goto('/method-override');
		await page.click('"No Override From GET"');

		const val = await page.textContent('h1');
		expect('GET').toBe(val);
	});

	test('400 response when trying to override POST with GET', async ({ page }) => {
		await page.goto('/method-override');
		await page.click('"No Override To GET"');

		expect(await page.innerHTML('pre')).toBe(
			'_method=GET is not allowed. See https://kit.svelte.dev/docs/configuration#methodoverride'
		);
	});

	test('400 response when override method not in allowed methods', async ({ page }) => {
		await page.goto('/method-override');
		await page.click('"No Override To CONNECT"');

		expect(await page.innerHTML('pre')).toBe(
			'_method=CONNECT is not allowed. See https://kit.svelte.dev/docs/configuration#methodoverride'
		);
	});
});

test.describe.parallel('Nested layouts', () => {
	test('renders a nested layout', async ({ page }) => {
		await page.goto('/nested-layout');

		expect(await page.textContent('footer')).toBe('Custom layout');
		expect(await page.textContent('p')).toBe('This is a nested layout component');
		expect(await page.textContent('h1')).toBe('Hello from inside the nested layout component');
	});

	test('renders errors in the right layout', async ({ page }) => {
		await page.goto('/nested-layout/error');

		expect(await page.textContent('footer')).toBe('Custom layout');
		expect(await page.evaluate(() => document.querySelector('p#nested'))).toBe(null);
		expect(await page.textContent('#message')).toBe(
			'This is your custom error page saying: "Error"'
		);
		expect(await page.textContent('h1')).toBe('500');
	});

	test('renders errors in the right layout after client navigation', async ({ page, clicknav }) => {
		await page.goto('/nested-layout/');
		await clicknav('[href="/nested-layout/error"]');
		expect(await page.textContent('footer')).toBe('Custom layout');
		expect(await page.evaluate(() => document.querySelector('p#nested'))).toBe(null);
		expect(await page.textContent('#message')).toBe(
			'This is your custom error page saying: "Error"'
		);
		expect(await page.textContent('h1')).toBe('500');
	});

	test('renders deeply-nested errors in the right layout', async ({ page }) => {
		await page.goto('/nested-layout/foo/bar/nope');
		expect(await page.textContent('footer')).toBe('Custom layout');
		expect(await page.evaluate(() => document.querySelector('p#nested'))).toBeTruthy();
		expect(await page.evaluate(() => document.querySelector('p#nested-foo'))).toBeTruthy();
		expect(await page.evaluate(() => document.querySelector('p#nested-bar'))).toBeTruthy();
		expect(await page.textContent('#nested-error-message')).toBe('error.message: nope');
	});

	test('resets layout', async ({ page }) => {
		await page.goto('/nested-layout/reset');

		expect(await page.evaluate(() => document.querySelector('footer'))).toBe(null);
		expect(await page.evaluate(() => document.querySelector('p'))).toBe(null);
		expect(await page.textContent('h1')).toBe('Layout reset');
		expect(await page.textContent('h2')).toBe('Hello');
	});

	test('renders the closest error page', async ({ page, clicknav }) => {
		await page.goto('/errors/nested-error-page');

		await clicknav('[href="/errors/nested-error-page/nope"]');

		expect(await page.textContent('h1')).toBe('Nested error page');
		expect(await page.textContent('#nested-error-status')).toBe('status: 500');
		expect(await page.textContent('#nested-error-message')).toBe('error.message: nope');
	});
});

test.describe.parallel('Page options', () => {
	test('does not hydrate page with hydrate=false', async ({ page, javaScriptEnabled }) => {
		await page.goto('/no-hydrate');

		await page.click('button');
		expect(await page.textContent('button')).toBe('clicks: 0');

		if (javaScriptEnabled) {
			await Promise.all([page.waitForNavigation(), page.click('[href="/no-hydrate/other"]')]);
			await Promise.all([page.waitForNavigation(), page.click('[href="/no-hydrate"]')]);

			await page.click('button');
			expect(await page.textContent('button')).toBe('clicks: 1');
		} else {
			// ensure data wasn't inlined
			expect(
				await page.evaluate(
					() => document.querySelectorAll('script[sveltekit\\:data-type="data"]').length
				)
			).toBe(0);
		}
	});

	test('does not include modulepreload links if JS is completely disabled', async ({
		page,
		javaScriptEnabled
	}) => {
		if (!javaScriptEnabled) {
			await page.goto('/no-hydrate/no-js');
			expect(await page.textContent('h1')).toBe('look ma no javascript');
			expect(
				await page.evaluate(() => document.querySelectorAll('link[rel="modulepreload"]').length)
			).toBe(0);
		}
	});

	test('disables router if router=false', async ({ page, clicknav, javaScriptEnabled }) => {
		await page.goto('/no-router/a');

		if (javaScriptEnabled) {
			await page.click('button');
			expect(await page.textContent('button')).toBe('clicks: 1');

			await Promise.all([page.waitForNavigation(), page.click('[href="/no-router/b"]')]);
			expect(await page.textContent('button')).toBe('clicks: 0');

			await page.click('button');
			expect(await page.textContent('button')).toBe('clicks: 1');

			await clicknav('[href="/no-router/a"]');
			expect(await page.textContent('button')).toBe('clicks: 1');

			await Promise.all([page.waitForNavigation(), page.click('[href="/no-router/b"]')]);
			expect(await page.textContent('button')).toBe('clicks: 0');
		}
	});

	test('transformPage can change the html output', async ({ page }) => {
		await page.goto('/transform-page');
		expect(await page.getAttribute('meta[name="transform-page"]', 'content')).toBe('Worked!');
	});

	test('does not SSR page with ssr=false', async ({ page, javaScriptEnabled }) => {
		await page.goto('/no-ssr');

		if (javaScriptEnabled) {
			expect(await page.textContent('h1')).toBe('content was rendered');
		} else {
			expect(await page.evaluate(() => document.querySelector('h1'))).toBe(null);
			expect(await page.evaluate(() => document.querySelector('style[data-sveltekit]'))).toBe(null);
		}
	});

	test('applies generated component styles with ssr=false (hides announcer)', async ({
		page,
		clicknav,
		javaScriptEnabled
	}) => {
		if (javaScriptEnabled) {
			await page.goto('/no-ssr');

			await clicknav('[href="/no-ssr/other"]');

			expect(
				await page.evaluate(() => {
					const el = document.querySelector('#svelte-announcer');
					return el && getComputedStyle(el).position;
				})
			).toBe('absolute');
		}
	});

	test('does not SSR error page for 404s with ssr=false', async ({ request }) => {
		const html = await request.get('/no-ssr/missing');
		expect(await html.text()).not.toContain('load function was called erroneously');
	});
});

test.describe.parallel('$app/paths', () => {
	test('includes paths', async ({ page }) => {
		await page.goto('/paths');

		expect(await page.innerHTML('pre')).toBe(
			JSON.stringify({
				base: '',
				assets: ''
			})
		);
	});

	test('replaces %sveltekit.assets% in template with relative path', async ({ page }) => {
		await page.goto('/');
		expect(await page.getAttribute('link[rel=icon]', 'href')).toBe('./favicon.png');

		await page.goto('/routing');
		expect(await page.getAttribute('link[rel=icon]', 'href')).toBe('./favicon.png');

		await page.goto('/routing/rest/foo/bar/baz');
		expect(await page.getAttribute('link[rel=icon]', 'href')).toBe('../../../../favicon.png');
	});
});

test.describe.parallel('$app/stores', () => {
	test('can access page.url', async ({ baseURL, page }) => {
		await page.goto('/origin');
		expect(await page.textContent('h1')).toBe(baseURL);
	});

	test('page store functions as expected', async ({ page, clicknav, javaScriptEnabled }) => {
		await page.goto('/store');

		expect(await page.textContent('h1')).toBe('Test');
		expect(await page.textContent('h2')).toBe(javaScriptEnabled ? 'Calls: 2' : 'Calls: 1');

		await clicknav('a[href="/store/result"]');
		expect(await page.textContent('h1')).toBe('Result');
		expect(await page.textContent('h2')).toBe(javaScriptEnabled ? 'Calls: 2' : 'Calls: 0');

		const oops = await page.evaluate(() => window.oops);
		expect(oops).toBeUndefined();
	});

	test('page store contains stuff', async ({ page, clicknav }) => {
		await page.goto('/store/stuff/www');

		expect(await page.textContent('#store-stuff')).toBe(
			JSON.stringify({ name: 'SvelteKit', value: 456, page: 'www' })
		);

		await clicknav('a[href="/store/stuff/zzz"]');
		expect(await page.textContent('#store-stuff')).toBe(
			JSON.stringify({ name: 'SvelteKit', value: 456, page: 'zzz' })
		);

		await clicknav('a[href="/store/stuff/xxx"]');
		expect(await page.textContent('#store-stuff')).toBe(
			JSON.stringify({ name: 'SvelteKit', value: 789, error: 'Params = xxx' })
		);

		await clicknav('a[href="/store/stuff/yyy"]');
		expect(await page.textContent('#store-stuff')).toBe(
			JSON.stringify({ name: 'SvelteKit', value: 789, error: 'Params = yyy' })
		);
	});

	test('should load stuff after reloading by goto', async ({
		page,
		clicknav,
		javaScriptEnabled
	}) => {
		await page.goto('/store/stuff/foo?reset=true');
		const stuff1 = JSON.stringify({ name: 'SvelteKit', value: 789, error: 'uh oh' });
		const stuff2 = JSON.stringify({ name: 'SvelteKit', value: 123, foo: true });
		await page.goto('/store/stuff/www');

		await clicknav('a[href="/store/stuff/foo"]');
		expect(await page.textContent('#store-stuff')).toBe(stuff1);

		await clicknav('#reload-button');
		expect(await page.textContent('#store-stuff')).toBe(javaScriptEnabled ? stuff2 : stuff1);

		await clicknav('a[href="/store/stuff/zzz"]');
		await clicknav('a[href="/store/stuff/foo"]');
		expect(await page.textContent('#store-stuff')).toBe(stuff2);
	});

	test('navigating store contains from and to', async ({ app, page, javaScriptEnabled }) => {
		await page.goto('/store/navigating/a');

		expect(await page.textContent('#nav-status')).toBe('not currently navigating');

		if (javaScriptEnabled) {
			await app.prefetchRoutes(['/store/navigating/b']);

			const res = await Promise.all([
				page.click('a[href="/store/navigating/b"]'),
				page.textContent('#navigating')
			]);

			expect(res[1]).toBe('navigating from /store/navigating/a to /store/navigating/b');

			await page.waitForSelector('#not-navigating');
			expect(await page.textContent('#nav-status')).toBe('not currently navigating');
		}
	});

	test('navigating store clears after aborted navigation', async ({ page, javaScriptEnabled }) => {
		await page.goto('/store/navigating/a');

		expect(await page.textContent('#nav-status')).toBe('not currently navigating');

		if (javaScriptEnabled) {
			await page.click('a[href="/store/navigating/c"]');
			await page.waitForTimeout(100); // gross, but necessary since no navigation occurs
			await page.click('a[href="/store/navigating/a"]');

			await page.waitForSelector('#not-navigating', { timeout: 500 });
			expect(await page.textContent('#nav-status')).toBe('not currently navigating');
		}
	});
});

test.describe.parallel('searchParams', () => {
	const tests = [
		{
			description: 'exposes query string parameters',
			search: '?foo=1',
			expected: { foo: ['1'] }
		},
		{
			description: 'value-less query parameter',
			search: '?foo',
			expected: { foo: [''] }
		},
		{
			description: 'duplicated query parameter',
			search: '?key=one&key=two',
			expected: { key: ['one', 'two'] }
		},
		{
			description: 'encoded query parameter',
			search: '?key=%26a=b',
			expected: { key: ['&a=b'] }
		}
	];

	tests.forEach(({ description, search, expected }) => {
		test(description, async ({ page }) => {
			await page.goto(`/query/echo${search}`);

			const json = JSON.stringify(expected);

			expect(await page.textContent('#one')).toBe(json);
			expect(await page.textContent('#two')).toBe(json);
		});
	});

	test('updates page on client-side nav', async ({ page, clicknav }) => {
		await page.goto('/query/echo?foo=1');

		await clicknav('[href="/query/echo?bar=2"]');

		const json = JSON.stringify({ bar: ['2'] });

		expect(await page.textContent('#one')).toBe(json);
		expect(await page.textContent('#two')).toBe(json);
	});
});

test.describe.parallel('Redirects', () => {
	test('redirect', async ({ baseURL, page, clicknav, back }) => {
		await page.goto('/redirect');

		await clicknav('[href="/redirect/a"]');

		await page.waitForURL('/redirect/c');
		expect(await page.textContent('h1')).toBe('c');
		expect(page.url()).toBe(`${baseURL}/redirect/c`);

		await back();
		expect(page.url()).toBe(`${baseURL}/redirect`);
	});

	test('prevents redirect loops', async ({ baseURL, page, javaScriptEnabled, browserName }) => {
		await page.goto('/redirect');

		await page.click('[href="/redirect/loopy/a"]');

		if (javaScriptEnabled) {
			await page.waitForSelector('#message');
			expect(page.url()).toBe(`${baseURL}/redirect/loopy/a`);
			expect(await page.textContent('h1')).toBe('500');
			expect(await page.textContent('#message')).toBe(
				'This is your custom error page saying: "Redirect loop"'
			);
		} else {
			// there's not a lot we can do to handle server-side redirect loops
			if (browserName === 'webkit') {
				expect(page.url()).toBe(`${baseURL}/redirect`);
			} else {
				expect(page.url()).toBe('chrome-error://chromewebdata/');
			}
		}
	});

	test('errors on missing status', async ({
		baseURL,
		page,
		clicknav,
		javaScriptEnabled,
		read_errors
	}) => {
		await page.goto('/redirect');

		await clicknav('[href="/redirect/missing-status/a"]');

		expect(page.url()).toBe(`${baseURL}/redirect/missing-status/a`);
		expect(await page.textContent('h1')).toBe('500');
		expect(await page.textContent('#message')).toBe(
			'This is your custom error page saying: ""redirect" property returned from load() must be accompanied by a 3xx status code"'
		);

		if (!javaScriptEnabled) {
			// handleError is not invoked for client-side navigation
			const lines = read_errors('/redirect/missing-status/a').split('\n');
			expect(lines[0]).toBe(
				'Error: "redirect" property returned from load() must be accompanied by a 3xx status code'
			);
		}
	});

	test('errors on invalid status', async ({ baseURL, page, clicknav }) => {
		await page.goto('/redirect');

		await clicknav('[href="/redirect/missing-status/b"]');

		expect(page.url()).toBe(`${baseURL}/redirect/missing-status/b`);
		expect(await page.textContent('h1')).toBe('500');
		expect(await page.textContent('#message')).toBe(
			'This is your custom error page saying: ""redirect" property returned from load() must be accompanied by a 3xx status code"'
		);
	});

	test('redirect-on-load', async ({ baseURL, page, javaScriptEnabled }) => {
		const redirected_to_url = javaScriptEnabled
			? `${baseURL}/redirect-on-load/redirected`
			: `${baseURL}/redirect-on-load`;

		await Promise.all([page.waitForResponse(redirected_to_url), page.goto('/redirect-on-load')]);

		expect(page.url()).toBe(redirected_to_url);

		if (javaScriptEnabled) {
			expect(await page.textContent('h1')).toBe('Hazaa!');
		}
	});
});

test.describe.parallel('Prefetching', () => {
	test('prefetches programmatically', async ({ baseURL, page, app, javaScriptEnabled }) => {
		if (javaScriptEnabled) {
			await page.goto('/routing/a');

			/** @type {string[]} */
			let requests = [];
			page.on('request', (r) => requests.push(r.url()));

			// also wait for network processing to complete, see
			// https://playwright.dev/docs/network#network-events
			await Promise.all([
				page.waitForResponse(`${baseURL}/routing/prefetched.json`),
				app.prefetch('/routing/prefetched')
			]);

			// svelte request made is environment dependent
			if (process.env.DEV) {
				expect(requests.filter((req) => req.endsWith('index.svelte')).length).toBe(1);
			} else {
				expect(requests.filter((req) => req.endsWith('.js')).length).toBe(1);
			}

			expect(requests.includes(`${baseURL}/routing/prefetched.json`)).toBe(true);

			requests = [];
			await app.goto('/routing/prefetched');
			expect(requests).toEqual([]);

			try {
				await app.prefetch('https://example.com');
				throw new Error('Error was not thrown');
			} catch (/** @type {any} */ e) {
				expect(e.message).toMatch('Attempted to prefetch a URL that does not belong to this app');
			}
		}
	});

	test('chooses correct route when hash route is prefetched but regular route is clicked', async ({
		app,
		page,
		javaScriptEnabled
	}) => {
		if (javaScriptEnabled) {
			await page.goto('/routing/a');
			await app.prefetch('/routing/prefetched/hash-route#please-dont-show-me');
			await app.goto('/routing/prefetched/hash-route');
			await expect(page.locator('h1')).not.toHaveText('Oopsie');
		}
	});

	test('does not rerun load on calls to duplicate preload hash route', async ({
		app,
		page,
		javaScriptEnabled
	}) => {
		if (javaScriptEnabled) {
			await page.goto('/routing/a');

			await app.prefetch('/routing/prefetched/hash-route#please-dont-show-me');
			await app.prefetch('/routing/prefetched/hash-route#please-dont-show-me');
			await app.goto('/routing/prefetched/hash-route#please-dont-show-me');
			await expect(page.locator('p')).toHaveText('Loaded 1 times.');
		}
	});

	test('does not rerun load on calls to different preload hash route', async ({
		app,
		page,
		javaScriptEnabled
	}) => {
		if (javaScriptEnabled) {
			await page.goto('/routing/a');

			await app.prefetch('/routing/prefetched/hash-route#please-dont-show-me');
			await app.prefetch('/routing/prefetched/hash-route#please-dont-show-me-jr');
			await app.goto('/routing/prefetched/hash-route#please-dont-show-me');
			await expect(page.locator('p')).toHaveText('Loaded 1 times.');
		}
	});
});

test.describe.parallel('Routing', () => {
	test('redirects from /routing/ to /routing', async ({
		baseURL,
		page,
		clicknav,
		app,
		javaScriptEnabled
	}) => {
		await page.goto('/routing/slashes');

		await clicknav('a[href="/routing/"]');
		expect(page.url()).toBe(`${baseURL}/routing`);
		expect(await page.textContent('h1')).toBe('Great success!');

		if (javaScriptEnabled) {
			await page.goto(`${baseURL}/routing/slashes`);
			await app.goto('/routing/');
			expect(page.url()).toBe(`${baseURL}/routing`);
			expect(await page.textContent('h1')).toBe('Great success!');
		}
	});

	test('redirects from /routing/? to /routing', async ({
		baseURL,
		page,
		clicknav,
		app,
		javaScriptEnabled
	}) => {
		await page.goto('/routing/slashes');

		await clicknav('a[href="/routing/?"]');
		expect(page.url()).toBe(`${baseURL}/routing`);
		expect(await page.textContent('h1')).toBe('Great success!');

		if (javaScriptEnabled) {
			await page.goto(`${baseURL}/routing/slashes`);
			await app.goto('/routing/?');
			expect(page.url()).toBe(`${baseURL}/routing`);
			expect(await page.textContent('h1')).toBe('Great success!');
		}
	});

	test('redirects from /routing/?foo=bar to /routing?foo=bar', async ({
		baseURL,
		page,
		clicknav,
		app,
		javaScriptEnabled
	}) => {
		await page.goto('/routing/slashes');

		await clicknav('a[href="/routing/?foo=bar"]');
		expect(page.url()).toBe(`${baseURL}/routing?foo=bar`);
		expect(await page.textContent('h1')).toBe('Great success!');

		if (javaScriptEnabled) {
			await page.goto(`${baseURL}/routing/slashes`);
			await app.goto('/routing/?foo=bar');
			expect(page.url()).toBe(`${baseURL}/routing?foo=bar`);
			expect(await page.textContent('h1')).toBe('Great success!');
		}
	});

	test('serves static route', async ({ page }) => {
		await page.goto('/routing/a');
		expect(await page.textContent('h1')).toBe('a');
	});

	test('serves static route from dir/index.html file', async ({ page }) => {
		await page.goto('/routing/b');
		expect(await page.textContent('h1')).toBe('b');
	});

	test('serves static route under client directory', async ({ baseURL, page }) => {
		await page.goto('/routing/client/foo');

		expect(await page.textContent('h1')).toBe('foo');

		await page.goto(`${baseURL}/routing/client/bar`);
		expect(await page.textContent('h1')).toBe('bar');

		await page.goto(`${baseURL}/routing/client/bar/b`);
		expect(await page.textContent('h1')).toBe('b');
	});

	test('serves dynamic route', async ({ page }) => {
		await page.goto('/routing/test-slug');
		expect(await page.textContent('h1')).toBe('test-slug');
	});

	test('navigates to a new page without reloading', async ({
		app,
		page,
		clicknav,
		javaScriptEnabled
	}) => {
		if (javaScriptEnabled) {
			await page.goto('/routing');

			await app.prefetchRoutes(['/routing/a']).catch((e) => {
				// from error handler tests; ignore
				if (!e.message.includes('Crashing now')) throw e;
			});

			/** @type {string[]} */
			const requests = [];
			page.on('request', (r) => requests.push(r.url()));

			await clicknav('a[href="/routing/a"]');
			expect(await page.textContent('h1')).toBe('a');

			expect(requests).toEqual([]);
		}
	});

	test('navigates programmatically', async ({ page, app, javaScriptEnabled }) => {
		if (javaScriptEnabled) {
			await page.goto('/routing/a');
			await app.goto('/routing/b');
			expect(await page.textContent('h1')).toBe('b');
		}
	});

	test('does not attempt client-side navigation to server routes', async ({ page }) => {
		await page.goto('/routing');
		await page.click('[href="/routing/ambiguous/ok.json"]');
		await page.waitForLoadState('networkidle');
		expect(await page.textContent('body')).toBe('ok');
	});

	test('does not attempt client-side navigation to links with sveltekit:reload', async ({
		baseURL,
		page
	}) => {
		await page.goto('/routing');

		/** @type {string[]} */
		const requests = [];
		page.on('request', (r) => requests.push(r.url()));

		await Promise.all([page.waitForNavigation(), page.click('[href="/routing/b"]')]);
		expect(await page.textContent('h1')).toBe('b');
		expect(requests).toContain(`${baseURL}/routing/b`);
	});

	test('allows reserved words as route names', async ({ page }) => {
		await page.goto('/routing/const');
		expect(await page.textContent('h1')).toBe('reserved words are okay as routes');
	});

	test('resets the active element after navigation', async ({ page, clicknav }) => {
		await page.goto('/routing');
		await clicknav('[href="/routing/a"]');
		await page.waitForFunction(() => (document.activeElement || {}).nodeName == 'BODY');
	});

	test('navigates between routes with empty parts', async ({ page, clicknav }) => {
		await page.goto('/routing/dirs/foo');
		expect(await page.textContent('h1')).toBe('foo');
		await clicknav('[href="bar"]');
		expect(await page.textContent('h1')).toBe('bar');
	});

	test('navigates between dynamic routes with same segments', async ({ page, clicknav }) => {
		await page.goto('/routing/dirs/bar/xyz');
		expect(await page.textContent('h1')).toBe('A page');

		await clicknav('[href="/routing/dirs/foo/xyz"]');
		expect(await page.textContent('h1')).toBe('B page');
	});

	test('invalidates page when a segment is skipped', async ({ page, clicknav }) => {
		await page.goto('/routing/skipped/x/1');
		expect(await page.textContent('h1')).toBe('x/1');

		await clicknav('#goto-y1');
		expect(await page.textContent('h1')).toBe('y/1');
	});

	test('back button returns to initial route', async ({ page, clicknav, back }) => {
		await page.goto('/routing');
		await clicknav('[href="/routing/a"]');

		await back();
		expect(await page.textContent('h1')).toBe('Great success!');
	});

	test('back button returns to previous route when previous route has been navigated to via hash anchor', async ({
		page,
		back,
		clicknav
	}) => {
		await page.goto('/routing/hashes/a');

		await page.click('[href="#hash-target"]');
		await clicknav('[href="/routing/hashes/b"]');

		await back();
		expect(await page.textContent('h1')).toBe('a');
	});

	test('focus works if page load has hash', async ({ page, browserName }) => {
		await page.goto('/routing/hashes/target#p2');

		await page.keyboard.press(browserName === 'webkit' ? 'Alt+Tab' : 'Tab');
		expect(await page.evaluate(() => (document.activeElement || {}).textContent)).toBe(
			'next focus element'
		);
	});

	test('focus works when navigating to a hash on the same page', async ({ page, browserName }) => {
		await page.goto('/routing/hashes/target');

		await page.click('[href="#p2"]');
		await page.keyboard.press(browserName === 'webkit' ? 'Alt+Tab' : 'Tab');

		expect(await page.evaluate(() => (document.activeElement || {}).textContent)).toBe(
			'next focus element'
		);
	});

	test(':target pseudo-selector works when navigating to a hash on the same page', async ({
		page
	}) => {
		await page.goto('/routing/hashes/target#p1');

		expect(
			await page.evaluate(() => {
				const el = document.getElementById('p1');
				return el && getComputedStyle(el).color;
			})
		).toBe('rgb(255, 0, 0)');
		await page.click('[href="#p2"]');
		expect(
			await page.evaluate(() => {
				const el = document.getElementById('p2');
				return el && getComputedStyle(el).color;
			})
		).toBe('rgb(255, 0, 0)');
	});

	test('$page.url.hash is correctly set on page load', async ({ page, javaScriptEnabled }) => {
		if (javaScriptEnabled) {
			await page.goto('/routing/hashes/pagestore#target');
			expect(await page.textContent('#window-hash')).toBe('#target');
			expect(await page.textContent('#page-url-hash')).toBe('#target');
		}
	});

	test('$page.url.hash is correctly set on navigation', async ({ page, javaScriptEnabled }) => {
		if (javaScriptEnabled) {
			await page.goto('/routing/hashes/pagestore');
			expect(await page.textContent('#window-hash')).toBe('');
			expect(await page.textContent('#page-url-hash')).toBe('');
			await page.click('[href="#target"]');
			expect(await page.textContent('#window-hash')).toBe('#target');
			expect(await page.textContent('#page-url-hash')).toBe('#target');
		}
	});

	test('last parameter in a segment wins in cases of ambiguity', async ({ page, clicknav }) => {
		await page.goto('/routing/split-params');
		await clicknav('[href="/routing/split-params/x-y-z"]');
		expect(await page.textContent('h1')).toBe('x');
		expect(await page.textContent('h2')).toBe('y-z');
	});

	test('ignores navigation to URLs the app does not own', async ({ page }) => {
		const { port, server } = await start_server((req, res) => res.end('ok'));

		await page.goto(`/routing?port=${port}`);
		await Promise.all([
			page.click(`[href="http://localhost:${port}"]`),
			page.waitForURL(`http://localhost:${port}/`)
		]);

		server.close();
	});

	test('watch new route in dev', async ({ page }) => {
		await page.goto('/routing');

		if (!process.env.DEV) {
			return;
		}

		// hash the filename so that it won't conflict with
		// future test file that has the same name
		const route = 'zzzz' + Date.now();
		const content = 'Hello new route';
		const __dirname = path.dirname(fileURLToPath(import.meta.url));
		const filePath = path.join(__dirname, `../src/routes/routing/${route}.svelte`);

		try {
			fs.writeFileSync(filePath, `<h1>${content}</h1>`);
			await page.waitForTimeout(250); // this is the rare time we actually need waitForTimeout; we have no visibility into whether the module graph has been invalidated
			await page.goto(`/routing/${route}`);

			expect(await page.textContent('h1')).toBe(content);
		} finally {
			fs.unlinkSync(filePath);
		}
	});

	test('navigates to ...rest', async ({ page, clicknav }) => {
		await page.goto('/routing/rest/abc/xyz');

		expect(await page.textContent('h1')).toBe('abc/xyz');

		await clicknav('[href="/routing/rest/xyz/abc/def/ghi"]');
		expect(await page.textContent('h1')).toBe('xyz/abc/def/ghi');
		expect(await page.textContent('h2')).toBe('xyz/abc/def/ghi');

		await clicknav('[href="/routing/rest/xyz/abc/def"]');
		expect(await page.textContent('h1')).toBe('xyz/abc/def');
		expect(await page.textContent('h2')).toBe('xyz/abc/def');

		await clicknav('[href="/routing/rest/xyz/abc"]');
		expect(await page.textContent('h1')).toBe('xyz/abc');
		expect(await page.textContent('h2')).toBe('xyz/abc');

		await clicknav('[href="/routing/rest"]');
		expect(await page.textContent('h1')).toBe('');
		expect(await page.textContent('h2')).toBe('');

		await clicknav('[href="/routing/rest/xyz/abc/deep"]');
		expect(await page.textContent('h1')).toBe('xyz/abc');
		expect(await page.textContent('h2')).toBe('xyz/abc');

		await page.click('[href="/routing/rest/xyz/abc/qwe/deep.json"]');
		expect(await page.textContent('body')).toBe('xyz/abc/qwe');
	});

	test('rest parameters do not swallow characters', async ({ page, clicknav, back }) => {
		await page.goto('/routing/rest/non-greedy');

		await clicknav('[href="/routing/rest/non-greedy/foo/one/two"]');
		expect(await page.textContent('h1')).toBe('non-greedy');
		expect(await page.textContent('h2')).toBe('{"rest":"one/two"}');

		await clicknav('[href="/routing/rest/non-greedy/food/one/two"]');
		expect(await page.textContent('h1')).not.toBe('non-greedy');

		await back();

		await clicknav('[href="/routing/rest/non-greedy/one-bar/two/three"]');
		expect(await page.textContent('h1')).toBe('non-greedy');
		expect(await page.textContent('h2')).toBe('{"dynamic":"one","rest":"two/three"}');

		await clicknav('[href="/routing/rest/non-greedy/one-bard/two/three"]');
		expect(await page.textContent('h1')).not.toBe('non-greedy');
	});

	test('reloads when navigating between ...rest pages', async ({ page, clicknav }) => {
		await page.goto('/routing/rest/path/one');
		expect(await page.textContent('h1')).toBe('path: /routing/rest/path/one');

		await clicknav('[href="/routing/rest/path/two"]');
		expect(await page.textContent('h1')).toBe('path: /routing/rest/path/two');

		await clicknav('[href="/routing/rest/path/three"]');
		expect(await page.textContent('h1')).toBe('path: /routing/rest/path/three');
	});

	test('allows rest routes to have prefixes and suffixes', async ({ page }) => {
		await page.goto('/routing/rest/complex/prefix-one/two/three');
		expect(await page.textContent('h1')).toBe('parts: one/two/three');
	});

	test('links to unmatched routes result in a full page navigation, not a 404', async ({
		page,
		clicknav
	}) => {
		await page.goto('/routing');
		await clicknav('[href="/static.json"]');
		expect(await page.textContent('body')).toBe('"static file"\n');
	});

	test('navigation is cancelled upon subsequent navigation', async ({
		baseURL,
		page,
		clicknav
	}) => {
		await page.goto('/routing/cancellation');
		await page.click('[href="/routing/cancellation/a"]');
		await clicknav('[href="/routing/cancellation/b"]');

		expect(await page.url()).toBe(`${baseURL}/routing/cancellation/b`);

		await page.evaluate('window.fulfil_navigation && window.fulfil_navigation()');
		expect(await page.url()).toBe(`${baseURL}/routing/cancellation/b`);
	});

	test('Relative paths are relative to the current URL', async ({ page, clicknav }) => {
		await page.goto('/iframes');
		await clicknav('[href="/iframes/nested/parent"]');

		expect(await page.frameLocator('iframe').locator('h1').textContent()).toBe(
			'Hello from the child'
		);
	});

	test('event.params are available in handle', async ({ request }) => {
		const response = await request.get('/routing/params-in-handle/banana');
		expect(await response.json()).toStrictEqual({
			key: 'routing/params-in-handle/[x]',
			params: { x: 'banana' }
		});
	});

	test('exposes page.routeId', async ({ page, clicknav }) => {
		await page.goto('/routing/route-id');
		await clicknav('[href="/routing/route-id/foo"]');

		expect(await page.textContent('h1')).toBe('routeId in load: routing/route-id/[x]');
		expect(await page.textContent('h2')).toBe('routeId in store: routing/route-id/[x]');
	});

	test('serves a page that clashes with a root directory', async ({ page }) => {
		await page.goto('/static');
		expect(await page.textContent('h1')).toBe('hello');
	});

	test('/favicon.ico is a valid route', async ({ request }) => {
		const response = await request.get('/favicon.ico');
		expect(response.status()).toBe(200);

		const data = await response.json();
		expect(data).toEqual({ surprise: 'lol' });
	});
});

test.describe.parallel('Session', () => {
	test('session is available', async ({ page, javaScriptEnabled }) => {
		await page.goto('/session');

		expect(await page.innerHTML('h1')).toBe('answer via props: 42');
		expect(await page.innerHTML('h2')).toBe('answer via store: 42');

		if (javaScriptEnabled) {
			await page.click('button');
			expect(await page.innerHTML('h3')).toBe('answer via props is 43');
			expect(await page.innerHTML('h4')).toBe('answer via store is 43');
		}
	});
});

test.describe.parallel('Shadow DOM', () => {
	test('client router captures anchors in shadow dom', async ({
		app,
		page,
		clicknav,
		javaScriptEnabled
	}) => {
		await page.goto('/routing/shadow-dom');

		if (javaScriptEnabled) {
			await app.prefetchRoutes(['/routing/a']).catch((e) => {
				// from error handler tests; ignore
				if (!e.message.includes('Crashing now')) throw e;
			});

			/** @type {string[]} */
			const requests = [];
			page.on('request', (r) => requests.push(r.url()));

			await clicknav('div[id="clickme"]');
			expect(await page.textContent('h1')).toBe('a');

			expect(requests).toEqual([]);
		}
	});
});

test.describe.parallel('Static files', () => {
	test('static files', async ({ request }) => {
		let response = await request.get('/static.json');
		expect(await response.json()).toBe('static file');

		response = await request.get('/subdirectory/static.json');
		expect(await response.json()).toBe('subdirectory file');

		response = await request.get('/favicon.ico');
		expect(response.status()).toBe(200);
	});

	test('does not use Vite to serve contents of static directory', async ({ request }) => {
		const response = await request.get('/static/static.json');
		expect(response.status()).toBe(process.env.DEV ? 403 : 404);
	});

	test('Vite serves assets in src directory', async ({ page, request }) => {
		await page.goto('/assets');
		const path = await page.textContent('h1');

		const response = await request.get(path);
		expect(response.status()).toBe(200);
	});

	test('Filenames are case-sensitive', async ({ request }) => {
		const response = await request.get('/static.JSON');
		expect(response.status()).toBe(404);
	});

	test('Serves symlinked asset', async ({ request }) => {
		const response = await request.get('/symlink-from/hello.txt');
		expect(response.status()).toBe(200);
		expect(await response.text()).toBe('hello');
	});
});

test.describe.parallel('Matchers', () => {
	test('Matches parameters', async ({ page, clicknav }) => {
		await page.goto('/routing/matched');

		await clicknav('[href="/routing/matched/a"]');
		expect(await page.textContent('h1')).toBe('lowercase: a');

		await clicknav('[href="/routing/matched/B"]');
		expect(await page.textContent('h1')).toBe('uppercase: B');

		await clicknav('[href="/routing/matched/1"]');
		expect(await page.textContent('h1')).toBe('number: 1');

		await clicknav('[href="/routing/matched/everything-else"]');
		expect(await page.textContent('h1')).toBe('fallback: everything-else');
	});
});

test.describe.parallel('XSS', () => {
	test('replaces %sveltekit.xxx% tags safely', async ({ page }) => {
		await page.goto('/unsafe-replacement');

		const content = await page.textContent('body');
		expect(content).toMatch('$& $&');
	});

	test('escapes inline data', async ({ page, javaScriptEnabled }) => {
		await page.goto('/xss');

		expect(await page.textContent('h1')).toBe(
			'user.name is </script><script>window.pwned = 1</script>'
		);

		if (!javaScriptEnabled) {
			// @ts-expect-error - check global injected variable
			expect(await page.evaluate(() => window.pwned)).toBeUndefined();
		}
	});

	const uri_xss_payload = encodeURIComponent('</script><script>window.pwned=1</script>');
	test('no xss via dynamic route path', async ({ page }) => {
		await page.goto(`/xss/${uri_xss_payload}`);

		// @ts-expect-error - check global injected variable
		expect(await page.evaluate(() => window.pwned)).toBeUndefined();
	});

	test('no xss via query param', async ({ page }) => {
		await page.goto(`/xss/query?key=${uri_xss_payload}`);

		// @ts-expect-error - check global injected variable
		expect(await page.evaluate(() => window.pwned)).toBeUndefined();
	});

	test('no xss via shadow endpoint', async ({ page }) => {
		await page.goto('/xss/shadow');

		// @ts-expect-error - check global injected variable
		expect(await page.evaluate(() => window.pwned)).toBeUndefined();
		expect(await page.textContent('h1')).toBe(
			'user.name is </script><script>window.pwned = 1</script>'
		);
	});
});

test.describe.parallel('Miscellaneous', () => {
	test('Components are not double-mounted', async ({ page, javaScriptEnabled }) => {
		const file = fileURLToPath(new URL('../src/routes/double-mount/index.svelte', import.meta.url));
		const contents = fs.readFileSync(file, 'utf-8');

		const mounted = javaScriptEnabled ? 1 : 0;

		// we write to the file, to trigger HMR invalidation
		fs.writeFileSync(file, contents.replace(/PLACEHOLDER:\d+/, `PLACEHOLDER:${Date.now()}`));
		await page.goto('/double-mount');
		expect(await page.textContent('h1')).toBe(`mounted: ${mounted}`);
		await page.click('button');
		await page.waitForTimeout(100);
		expect(await page.textContent('h1')).toBe(`mounted: ${mounted}`);
		fs.writeFileSync(file, contents.replace(/PLACEHOLDER:\d+/, 'PLACEHOLDER:0'));
	});

	test('does not serve version.json with an immutable cache header', async ({ request }) => {
		// this isn't actually a great test, because caching behaviour is down to adapters.
		// but it's better than nothing
		const response = await request.get('/_app/version.json');
		const headers = response.headers();
		expect(headers['cache-control'] || '').not.toContain('immutable');
	});
});<|MERGE_RESOLUTION|>--- conflicted
+++ resolved
@@ -1424,13 +1424,6 @@
 			}
 		});
 
-<<<<<<< HEAD
-		await new Promise((fulfil) => {
-			server.listen(port, 'localhost', () => fulfil(undefined));
-		});
-
-=======
->>>>>>> fb068fe9
 		await page.goto(`/load/server-fetch-request?port=${port}`);
 
 		expect(requested_urls).toEqual(['/server-fetch-request-modified.json']);
