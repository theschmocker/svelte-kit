--- conflicted
+++ resolved
@@ -33,12 +33,6 @@
 		"locate-character": "^2.0.5",
 		"marked": "^4.0.16",
 		"mime": "^3.0.0",
-<<<<<<< HEAD
-		"selfsigned": "^2.0.0",
-		"set-cookie-parser": "^2.4.8",
-		"svelte": "^3.48.0",
-		"undici": "git://github.com/nodejs/undici"
-=======
 		"node-fetch": "^3.2.4",
 		"port-authority": "^1.2.0",
 		"rollup": "^2.75.3",
@@ -51,8 +45,8 @@
 		"svelte2tsx": "~0.5.10",
 		"tiny-glob": "^0.2.9",
 		"typescript": "^4.7.2",
+		"undici": "https://github.com/nodejs/undici.git",
 		"uvu": "^0.5.3"
->>>>>>> 7727990f
 	},
 	"peerDependencies": {
 		"svelte": "^3.44.0"
